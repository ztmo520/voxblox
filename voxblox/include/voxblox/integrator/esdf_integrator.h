#ifndef VOXBLOX_INTEGRATOR_ESDF_INTEGRATOR_H_
#define VOXBLOX_INTEGRATOR_ESDF_INTEGRATOR_H_

#include <algorithm>
#include <Eigen/Core>
#include <glog/logging.h>
#include <queue>
#include <utility>
#include <vector>

#include "voxblox/core/layer.h"
#include "voxblox/core/voxel.h"
#include "voxblox/integrator/integrator_utils.h"
#include "voxblox/utils/bucket_queue.h"
#include "voxblox/utils/neighbor_tools.h"
#include "voxblox/utils/timing.h"

namespace voxblox {

/**
 * Builds an ESDF layer out of a given TSDF layer. For a description of this
 * algorithm, please see: https://arxiv.org/abs/1611.03631
 */
class EsdfIntegrator {
 public:
  EIGEN_MAKE_ALIGNED_OPERATOR_NEW

  struct Config {
    EIGEN_MAKE_ALIGNED_OPERATOR_NEW

    /**
     * Whether to use full euclidean distance (true) or quasi-euclidean (false).
     * Full euclidean is slightly more accurate (up to 8% in the worst case) but
     * slower.
     */
    bool full_euclidean_distance = false;
    /**
     * Maximum distance to calculate the actual distance to.
     * Any values above this will be set to default_distance_m.
     */
    FloatingPoint max_distance_m = 2.0;
    /**
     * Should mirror (or be smaller than) truncation distance in tsdf
     * integrator.
     */
    FloatingPoint min_distance_m = 0.2;
    /// Default distance set for unknown values and values > max_distance_m.
    FloatingPoint default_distance_m = 2.0;
    /**
     * For cheaper but less accurate map updates: the minimum difference in
     * a voxel distance, before the change is propagated.
     */
    FloatingPoint min_diff_m = 0.001;
    /// Minimum weight to consider a TSDF value seen at.
    float min_weight = 1e-6;
    /// Number of buckets for the bucketed priority queue.
    int num_buckets = 20;
<<<<<<< HEAD
    // Whether to add an outside layer of occupied voxels. Basically just sets
    // all unknown voxels in the allocated blocks to occupied.
    // Only implemented in Batch Full Euclidean updating. If using incremental
    // updates, prefer to use occupied spheres below.
    bool add_occupied_crust = true;

    // For marking unknown space around a robot as free or occupied, these are
    // the radiuses used around each robot position.
=======
    /**
     * Whether to push stuff to the open queue multiple times, with updated
     * distances.
     */
    bool multi_queue = false;
    /**
     * Whether to add an outside layer of occupied voxels. Basically just sets
     * all unknown voxels in the allocated blocks to occupied.
     * Try to only use this for batch processing, otherwise look into
     * addNewRobotPosition below, which uses clear spheres.
     */
    bool add_occupied_crust = false;

    /**
     * For marking unknown space around a robot as free or occupied, these are
     * the radiuses used around each robot position.
     */
>>>>>>> e53a3909
    FloatingPoint clear_sphere_radius = 1.5;
    FloatingPoint occupied_sphere_radius = 5.0;
  };

  EsdfIntegrator(const Config& config, Layer<TsdfVoxel>* tsdf_layer,
                 Layer<EsdfVoxel>* esdf_layer);

  /**
   *Used for planning - allocates sphere around as observed but occupied,
   * and clears space in a smaller sphere around current position.
   * Points added this way are marked as "hallucinated," and can subsequently
   * be cleared based on this.
   */
  void addNewRobotPosition(const Point& position);

  /**
   *Update from a TSDF layer in batch, clearing the current ESDF layer in the
   * process.
   */
  void updateFromTsdfLayerBatch();
  /**
   * Incrementally update from the TSDF layer, optionally clearing the updated
   * flag of all changed TSDF voxels.
   */
  void updateFromTsdfLayer(bool clear_updated_flag);

  /**
   * Short-cut for pushing neighbors (i.e., incremental update) by default.
   * Not necessary in batch.
   */
  void updateFromTsdfBlocks(const BlockIndexList& tsdf_blocks,
                            bool incremental = false);

  /**
   * For incremental updates, the raise set contains all fixed voxels whose
   * distances have INCREASED since last iteration. This means that all voxels
   * that have these voxels as parents need to be invalidated and assigned
   * new values.
   * The raise set is always empty in batch operations.
   */
  void processRaiseSet();

  /**
   * The core of ESDF updates: processes a queue of voxels to get the minimum
   * possible distance value in each voxel, by checking the values of its
   * neighbors and distance to neighbors. The update is done once the open
   * set is empty.
   */
  void processOpenSet();

<<<<<<< HEAD
  // Process the open set as above, but using full Euclidean distance.
  // Much slower so not recommended.
  void processOpenSetFullEuclidean();

  // Pushes neighbors of newly allocated voxels to the open set, to make sure
  // that they get a valid value. Only necessary in incremental.
  void pushNeighborsToOpen(const BlockIndex& block_index,
                           const VoxelIndex& voxel_index);
=======
  /**
   * For new voxels, etc. -- update its value from its neighbors. Sort of the
   * inverse of what the open set does (pushes the value of voxels *TO* its
   * neighbors). Used mostly for adding new voxels in.
   */
  bool updateVoxelFromNeighbors(const GlobalIndex& global_index);
>>>>>>> e53a3909

  // Convenience functions.
  inline bool isFixed(FloatingPoint dist_m) const {
    return std::abs(dist_m) < config_.min_distance_m;
<<<<<<< HEAD
  }

  inline bool isFixedOccupancy(FloatingPoint dist_m) const {
    return dist_m < 0.0;
=======
>>>>>>> e53a3909
  }
  /// Clears the state of the integrator, in case robot pose clearance is used.
  void clear() {
    updated_blocks_.clear();
    open_.clear();
    raise_ = AlignedQueue<GlobalIndex>();
  }
  /// Update some specific settings.
  float getEsdfMaxDistance() const { return config_.max_distance_m; }
  void setEsdfMaxDistance(float max_distance) {
    config_.max_distance_m = max_distance;
    if (config_.default_distance_m < max_distance) {
      config_.default_distance_m = max_distance;
    }
  }
  bool getFullEuclidean() const { return config_.full_euclidean_distance; }
  void setFullEuclidean(bool full_euclidean) {
    config_.full_euclidean_distance = full_euclidean;
  }

 protected:
  Config config_;

  Layer<TsdfVoxel>* tsdf_layer_;
  Layer<EsdfVoxel>* esdf_layer_;

<<<<<<< HEAD
  // Neighbor tools to look up neighbors.
  NeighborTools<EsdfVoxel> neighbor_tools_;

  // Open Queue for incremental updates. Contains global voxel indices
  // for the ESDF layer.
  BucketQueue<VoxelKey> open_;

  // Raise set for updates; these are values that used to be in the fixed
  // frontier and now have a higher value, or their children which need to
  // have their values invalidated.
  AlignedQueue<VoxelKey> raise_;

  size_t esdf_voxels_per_side_;
  FloatingPoint esdf_voxel_size_;
=======
  /**
   * Open Queue for incremental updates. Contains global voxel indices
   * for the ESDF layer.
   */
  BucketQueue<GlobalIndex> open_;

  /**
   * Raise set for updates; these are values that used to be in the fixed
   * frontier and now have a higher value, or their children which need to
   * have their values invalidated.
   */
  AlignedQueue<GlobalIndex> raise_;

  size_t voxels_per_side_;
  FloatingPoint voxel_size_;
>>>>>>> e53a3909

  IndexSet updated_blocks_;
};

}  // namespace voxblox

#endif  // VOXBLOX_INTEGRATOR_ESDF_INTEGRATOR_H_<|MERGE_RESOLUTION|>--- conflicted
+++ resolved
@@ -1,9 +1,9 @@
 #ifndef VOXBLOX_INTEGRATOR_ESDF_INTEGRATOR_H_
 #define VOXBLOX_INTEGRATOR_ESDF_INTEGRATOR_H_
 
+#include <glog/logging.h>
+#include <Eigen/Core>
 #include <algorithm>
-#include <Eigen/Core>
-#include <glog/logging.h>
 #include <queue>
 #include <utility>
 #include <vector>
@@ -55,16 +55,6 @@
     float min_weight = 1e-6;
     /// Number of buckets for the bucketed priority queue.
     int num_buckets = 20;
-<<<<<<< HEAD
-    // Whether to add an outside layer of occupied voxels. Basically just sets
-    // all unknown voxels in the allocated blocks to occupied.
-    // Only implemented in Batch Full Euclidean updating. If using incremental
-    // updates, prefer to use occupied spheres below.
-    bool add_occupied_crust = true;
-
-    // For marking unknown space around a robot as free or occupied, these are
-    // the radiuses used around each robot position.
-=======
     /**
      * Whether to push stuff to the open queue multiple times, with updated
      * distances.
@@ -82,7 +72,6 @@
      * For marking unknown space around a robot as free or occupied, these are
      * the radiuses used around each robot position.
      */
->>>>>>> e53a3909
     FloatingPoint clear_sphere_radius = 1.5;
     FloatingPoint occupied_sphere_radius = 5.0;
   };
@@ -133,34 +122,16 @@
    */
   void processOpenSet();
 
-<<<<<<< HEAD
-  // Process the open set as above, but using full Euclidean distance.
-  // Much slower so not recommended.
-  void processOpenSetFullEuclidean();
-
-  // Pushes neighbors of newly allocated voxels to the open set, to make sure
-  // that they get a valid value. Only necessary in incremental.
-  void pushNeighborsToOpen(const BlockIndex& block_index,
-                           const VoxelIndex& voxel_index);
-=======
   /**
    * For new voxels, etc. -- update its value from its neighbors. Sort of the
    * inverse of what the open set does (pushes the value of voxels *TO* its
    * neighbors). Used mostly for adding new voxels in.
    */
   bool updateVoxelFromNeighbors(const GlobalIndex& global_index);
->>>>>>> e53a3909
 
   // Convenience functions.
   inline bool isFixed(FloatingPoint dist_m) const {
     return std::abs(dist_m) < config_.min_distance_m;
-<<<<<<< HEAD
-  }
-
-  inline bool isFixedOccupancy(FloatingPoint dist_m) const {
-    return dist_m < 0.0;
-=======
->>>>>>> e53a3909
   }
   /// Clears the state of the integrator, in case robot pose clearance is used.
   void clear() {
@@ -187,22 +158,6 @@
   Layer<TsdfVoxel>* tsdf_layer_;
   Layer<EsdfVoxel>* esdf_layer_;
 
-<<<<<<< HEAD
-  // Neighbor tools to look up neighbors.
-  NeighborTools<EsdfVoxel> neighbor_tools_;
-
-  // Open Queue for incremental updates. Contains global voxel indices
-  // for the ESDF layer.
-  BucketQueue<VoxelKey> open_;
-
-  // Raise set for updates; these are values that used to be in the fixed
-  // frontier and now have a higher value, or their children which need to
-  // have their values invalidated.
-  AlignedQueue<VoxelKey> raise_;
-
-  size_t esdf_voxels_per_side_;
-  FloatingPoint esdf_voxel_size_;
-=======
   /**
    * Open Queue for incremental updates. Contains global voxel indices
    * for the ESDF layer.
@@ -218,7 +173,6 @@
 
   size_t voxels_per_side_;
   FloatingPoint voxel_size_;
->>>>>>> e53a3909
 
   IndexSet updated_blocks_;
 };
