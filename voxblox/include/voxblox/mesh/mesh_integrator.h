--- conflicted
+++ resolved
@@ -278,20 +278,15 @@
       const Point& vertex = mesh->vertices[i];
       VoxelIndex voxel_index = block.computeVoxelIndexFromCoordinates(vertex);
       if (block.isValidVoxelIndex(voxel_index)) {
-        const TsdfVoxel& voxel = block.getVoxelByVoxelIndex(voxel_index);
+        const VoxelType& voxel = block.getVoxelByVoxelIndex(voxel_index);
 
         if (voxel.weight >= config_.min_weight) {
           mesh->colors[i] = voxel.color;
         }
       } else {
-<<<<<<< HEAD
-        // Get the nearest block.
-        const typename Block<VoxelType>::ConstPtr neighbor_block =
-=======
-        const Block<TsdfVoxel>::ConstPtr neighbor_block =
->>>>>>> ffb17619
+        const Block<VoxelType>::ConstPtr neighbor_block =
             tsdf_layer_->getBlockPtrByCoordinates(vertex);
-        const TsdfVoxel& voxel = neighbor_block->getVoxelByCoordinates(vertex);
+        const VoxelType& voxel = neighbor_block->getVoxelByCoordinates(vertex);
         if (voxel.weight >= config_.min_weight) {
           mesh->colors[i] = voxel.color;
         }
