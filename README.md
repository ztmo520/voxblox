# Voxblox

![voxblox_small](https://cloud.githubusercontent.com/assets/5616392/15180357/536a8776-1781-11e6-8c1d-f2dfa34b1408.gif)

Voxblox is a volumetric mapping library based mainly on Truncated Signed Distance Fields (TSDFs). It varies from other SDF libraries in the following ways:
 * CPU-only, can be run single-threaded or multi-threaded for some integrators
 * Support for multiple different layer types (containing different types of voxels)
 * Serialization using protobufs
 * Different ways of handling weighting during merging
 * Different ways of inserting pose information about scans
 * Tight ROS integration (in voxblox_ros package)
 * Easily extensible with whatever integrators you want
 * Features an implementation of building Euclidean Signed Distance Fields (ESDFs, EDTs) directly from TSDFs.

![example_gif](http://i.imgur.com/2wLztFm.gif)

# Table of Contents
* [Paper and Video](#paper-and-video)
* [Credits](#credits)
* [Example Outputs](https://github.com/ethz-asl/voxblox/wiki/Example-Outputs)
* [Performance](https://github.com/ethz-asl/voxblox/wiki/Performance)
* [Installation](https://github.com/ethz-asl/voxblox/wiki/Installation)
* [Running Voxblox](https://github.com/ethz-asl/voxblox/wiki/Running-Voxblox)
* [Voxblox Node (TSDF Server, ESDF Server)](https://github.com/ethz-asl/voxblox/wiki/The-Voxblox-Node)
  * [Published and Subscribed Topics](https://github.com/ethz-asl/voxblox/wiki/The-Voxblox-Node/#published-and-subscribed-topics)
  * [Services](https://github.com/ethz-asl/voxblox/wiki/The-Voxblox-Node/#services)
  * [Parameters](https://github.com/ethz-asl/voxblox/wiki/The-Voxblox-Node#parameters)
    * [General Parameters](https://github.com/ethz-asl/voxblox/wiki/The-Voxblox-Node/#general-parameters)
    * [TSDF Integrator Parameters](https://github.com/ethz-asl/voxblox/wiki/The-Voxblox-Node/#tsdf-integrator-parameters)
    * [Fast TSDF Integrator Specific Parameters](https://github.com/ethz-asl/voxblox/wiki/The-Voxblox-Node/#fast-tsdf-integrator-specific-parameters)
    * [ESDF Integrator Parameters](https://github.com/ethz-asl/voxblox/wiki/The-Voxblox-Node/#esdf-integrator-parameters)
    * [ICP Refinement Parameters](https://github.com/ethz-asl/voxblox/wiki/The-Voxblox-Node/#icp-refinement-parameters)
    * [Input Transform Parameters](https://github.com/ethz-asl/voxblox/wiki/The-Voxblox-Node/#input-transform-parameters)
    * [Output Parameters](https://github.com/ethz-asl/voxblox/wiki/The-Voxblox-Node/#output-parameters)
* [Using Voxblox for Planning](https://github.com/ethz-asl/voxblox/wiki/Using-Voxblox-for-Planning)
* [Transformations in Voxblox](https://github.com/ethz-asl/voxblox/wiki/Transformations)
* [Contributing to Voxblox](https://github.com/ethz-asl/voxblox/wiki/Modifying-And-Contributing/#contributing-to-voxblox)
    * [Code style](https://github.com/ethz-asl/voxblox/wiki/Modifying-And-Contributing/#code-style)
    * [Setting up the linter](https://github.com/ethz-asl/voxblox/wiki/Modifying-And-Contributing/#setting-up-the-linter)
* [Modifying Voxblox](https://github.com/ethz-asl/voxblox/wiki/Modifying-And-Contributing/#modifying-voxblox)
  * [Serialization](https://github.com/ethz-asl/voxblox/wiki/Modifying-And-Contributing/#serialization)
    * [How to add your own voxel/layer type](https://github.com/ethz-asl/voxblox/wiki/Modifying-And-Contributing/#how-to-add-your-own-voxel-layer-type)

# Paper and Video
A video showing sample output from voxblox can be seen [here](https://www.youtube.com/watch?v=PlqT5zNsvwM).
A video of voxblox being used for online planning on-board a multicopter can be seen [here](https://youtu.be/lrGSwAPzMOQ).

If using voxblox for scientific publications, please cite the following paper, available [here](http://helenol.github.io/publications/iros_2017_voxblox.pdf):

Helen Oleynikova, Zachary Taylor, Marius Fehr, Juan Nieto, and Roland Siegwart, “**Voxblox: Incremental 3D Euclidean Signed Distance Fields for On-Board MAV Planning**”, in *IEEE/RSJ International Conference on Intelligent Robots and Systems (IROS)*, 2017.

```latex
@inproceedings{oleynikova2017voxblox,
  author={Oleynikova, Helen and Taylor, Zachary and Fehr, Marius and Siegwart, Roland and  Nieto, Juan},
  booktitle={IEEE/RSJ International Conference on Intelligent Robots and Systems (IROS)},
  title={Voxblox: Incremental 3D Euclidean Signed Distance Fields for On-Board MAV Planning},
  year={2017}
}
```

# Credits
This library was written primarily by Helen Oleynikova and Marius Fehr, with significant contributions from Zachary Taylor, Alexander Millane, and others. The marching cubes meshing and ROS mesh generation were taken or heavily derived from [open_chisel](https://github.com/personalrobotics/OpenChisel). We've retained the copyright headers for the relevant files.

<<<<<<< HEAD
# Example Outputs
A mesh produced by Voxblox running inside a manifold mapper that fuses a SLAM systems poses with the output of a realsense D415 depthcamera. The map was generated while all systems were running fully onboard the pictured micro aerial vehicle.
![manifold_mapping](https://i.imgur.com/t5DHpJh.png)

A higher resolution mesh of the same area that was processed by voxblox offline is shown below.
![offline_manifold](https://i.imgur.com/pvHhVsL.png)

Voxblox running on the cow and lady dataset on a laptop equiped with an i7-4810MQ 2.80GHz CPU. In this example the system is integrating a TSDF, generating a mesh and publishing the result to RViz in real time.
![example_gif](http://i.imgur.com/2wLztFm.gif)

Voxblox running fully onboard the Atom processor of an Intel-Euclid. Again, the system is integrating, meshing and publishing in realtime. In this example the system was also sharing the CPU with the localization system (ROVIO) and the sensor drivers. This left around one CPU core for Voxblox to use.
<p align="center">
<img src="https://i.imgur.com/98nAed3.gif">
</p>

A mesh produced from Voxblox when run on the KITTI dataset on a Desktop PC. The given localization solution and the pointcloud produced by the Velodyne were used.
![velodyne_kitti](https://i.imgur.com/jAgLrZk.jpg)

A voxblox mesh produced by the Maplab library running on the Stereo data provided by the EuRoC dataset.
<p align="center">
<img src="https://raw.githubusercontent.com/wiki/ethz-asl/maplab/readme_images/stereo.png">
</p>

A map of a beach produced by a platform with two sets of stereo cameras flying an automated coverage path.
<p align="center">
<img src="https://i.imgur.com/uiE7WAx.gif">
</p>

# Performance
The Voxblox code has prioritized readability and easy extension over performance. It was also designed to operate on systems that lack a GPU. One of the main drives to create Voxblox was to create a volumetric mapping library that fit the needs of planning for robots, because of this, and unlike many TSDF libraries all possible freespace is mapped in addition to areas close to surfaces. These design decisions limit performance, however high quality real-time mapping of large enviroments is still easily acheivable. A table of the performance on the cow and lady dataset on a i7-4810MQ 2.80GHz CPU is also shown.

<center>

Rendered Mesh | Setup
--- | ---
<img src="http://i.imgur.com/NYykPND.jpg" width="500"> | <table><tr><td>Integrator:</td><td>Merged</td></tr><tr><td>Voxel:</td><td>20 cm</td></tr><tr><td>TSDF:</td><td>56 ms / scan</td></tr><tr><td>Meshing:</td><td>2 ms / scan</td></tr><tr><td>Total RAM:</td><td>49 MB</td></tr></table>
<img src="http://i.imgur.com/tHmGk8h.jpg" width="500"> | <table><tr><td>Integrator:</td><td>Fast</td></tr><tr><td>Voxel:</td><td>20 cm</td></tr><tr><td>TSDF:</td><td>20 ms / scan</td></tr><tr><td>Meshing:</td><td>2 ms / scan</td></tr><tr><td>Total RAM:</td><td>62 MB</td></tr></table>
<img src="http://i.imgur.com/9KNmnum.jpg" width="500"> | <table><tr><td>Integrator:</td><td>Merged</td></tr><tr><td>Voxel:</td><td>5 cm</td></tr><tr><td>TSDF:</td><td>112 ms / scan</td></tr><tr><td>Meshing:</td><td>10 ms / scan</td></tr><tr><td>Total RAM:</td><td>144.2 MB</td></tr></table>
<img src="http://i.imgur.com/3zolhrB.jpg" width="500"> | <table><tr><td>Integrator:</td><td>Fast</td></tr><tr><td>Voxel:</td><td>5 cm</td></tr><tr><td>TSDF:</td><td>23 ms / scan</td></tr><tr><td>Meshing:</td><td>12 ms / scan</td></tr><tr><td>Total RAM:</td><td>153.9 MB</td></tr></table>
<img src="http://i.imgur.com/9WvpFIt.jpg" width="500"> | <table><tr><td>Integrator:</td><td>Merged</td></tr><tr><td>Voxel:</td><td>2 cm</td></tr><tr><td>TSDF:</td><td>527 ms / scan</td></tr><tr><td>Meshing:</td><td>66 ms / scan</td></tr><tr><td>Total RAM:</td><td>609.2 MB</td></tr></table>
<img src="http://i.imgur.com/GcYiHZ1.jpg" width="500"> | <table><tr><td>Integrator:</td><td>Fast</td></tr><tr><td>Voxel:</td><td>2 cm</td></tr><tr><td>TSDF:</td><td>63 ms / scan</td></tr><tr><td>Meshing:</td><td>110 ms / scan</td></tr><tr><td>Total RAM:</td><td>673.1 MB</td></tr></table>

</center>

# Installation
To install voxblox, please install [ROS Indigo](http://wiki.ros.org/indigo/Installation/Ubuntu), [ROS Kinetic](http://wiki.ros.org/kinetic/Installation/Ubuntu) or [ROS Melodic](http://wiki.ros.org/melodic/Installation/Ubuntu).
These instructions are for Ubuntu, Voxblox will also run on OS X, but you're more or less on your own there.

First install additional system dependencies (swap kinetic for indigo or melodic as necessary):
```
sudo apt-get install python-wstool python-catkin-tools ros-kinetic-cmake-modules protobuf-compiler autoconf
```

Next, add a few other dependencies.
If you don't have a catkin workspace yet, set it up as follows:
```
mkdir -p ~/catkin_ws/src
cd ~/catkin_ws
catkin init
catkin config --extend /opt/ros/kinetic
catkin config --cmake-args -DCMAKE_BUILD_TYPE=Release
catkin config --merge-devel
```

If using [**SSH keys for github**](https://help.github.com/articles/connecting-to-github-with-ssh/) (recommended):
```
cd ~/catkin_ws/src/
wstool init . ./voxblox/voxblox_ssh.rosinstall
wstool update
```

If **not using SSH** keys but using https instead:
```
cd ~/catkin_ws/src/
wstool init . ./voxblox/voxblox_https.rosinstall
wstool update
```

If you have already initalized wstool replace the above `wstool init` with `wstool merge -t`

Compile:
```
cd ~/catkin_ws/src/
catkin build voxblox_ros
```



# Running Voxblox
The easiest way to test out voxblox is to try it out on a dataset.
We have launch files for our [own dataset](http://projects.asl.ethz.ch/datasets/doku.php?id=iros2017), the [Euroc Vicon Room datasets](http://projects.asl.ethz.ch/datasets/doku.php?id=kmavvisualinertialdatasets), and the [KITTI raw datasets](http://www.cvlibs.net/datasets/kitti/) processed through [kitti_to_rosbag](https://github.com/ethz-asl/kitti_to_rosbag).

For each of these datasets, there's a launch file associated under `voxblox_ros/launch`.

The easiest way to start is to download the [cow and lady dataset](http://projects.asl.ethz.ch/datasets/doku.php?id=iros2017), edit the path to the bagfile in `cow_and_lady_dataset.launch`, and then simply:
```roslaunch voxblox_ros cow_and_lady_dataset.launch```

An alternative dataset the [basement dataset](https://projects.asl.ethz.ch/datasets/doku.php?id=basement2018) is also avaliable. While this dataset lacks groundtruth it demonstrates the capabilities of Voxblox running on Velodyne lidar data and uses ICP corrections to compensate for a drifting pose estimate. To run the dataset edit the path to the bagfile in `basement_dataset.launch`, and then simply:
```roslaunch voxblox_ros basement_dataset.launch```

If you open rviz, you should be able to see the the mesh visualized on the `/voxblox_node/mesh` MarkerArray topic, in the `world` static frame, as shown below.
The mesh only updates once per second (this is a setting in the launch file).

![cow_and_lady_rviz](https://i.imgur.com/nSX5Qsh.jpg)

The rest of the commonly-used settings are parameters in the launch file.

# Voxblox Node (TSDF Server, ESDF Server)

## Published and Subscribed Topics

Note: the voxblox_node has been replaced with tsdf_server (if you want a TSDF) or esdf_server (if you want both a TSDF and an ESDF).
The tsdf_server and esdf_server publish and subscribe to the following topics:

- Published topics:
  - **`mesh`** of type `voxblox_msgs::MeshBlock`. A visualization topic showing the mesh produced from the tsdf in a form that can be seen in RViz. Set `update_mesh_every_n_sec` to control its update rate.
  - **`surface_pointcloud`** of type `pcl::PointCloud<pcl::PointXYZRGB>`. A colored pointcloud of the voxels that are close to a surface.
  - **`tsdf_pointcloud`** of type `pcl::PointCloud<pcl::PointXYZI>`. A pointcloud showing all allocated voxels.
  - **`mesh_pointcloud`** of type `pcl::PointCloud<pcl::PointXYZRGB>`. Only appears if `output_mesh_as_pointcloud` is true, outputs a pointcloud containing the verticies of the generated mesh.
  - **`mesh_pcl`** of type `pcl_msgs::PolygonMesh`. Only appears if `output_mesh_as_pcl_mesh` is true, outputs any mesh generated by the generate_mesh service.
  - **`tsdf_slice`** of type `pcl::PointCloud<pcl::PointXYZI>`. Outputs a 2D horizontal slice of the TSDF colored by the stored distance value.
  - **`esdf_pointcloud`** of type `pcl::PointCloud<pcl::PointXYZI>`. A pointcloud showing the values of all allocated ESDF voxels. Only appears if using `esdf_server`.
  - **`esdf_slice`** of type `pcl::PointCloud<pcl::PointXYZI>`. Outputs a 2D horizontal slice of the ESDF colored by the stored distance value. Only appears if using `esdf_server`.
  - **`occupied_nodes`** of type `visualization_msgs::MarkerArray`. Visualizes the location of the allocated voxels in the TSDF.
  - **`tsdf_map_out`** of type `voxblox_msgs::Layer`. Publishes the entire TSDF layer to update other nodes (that listen on tsdf_layer_in). Only published if `publish_tsdf_map` is set to true.
  - **`esdf_map_out`** of type `voxblox_msgs::Layer`. Publishes the entire ESDF layer to update other nodes (that listen on esdf_layer_in). Only published if `publish_esdf_map` is set to true.
  - **`traversable`** of type `pcl::PointCloud<pcl::PointXYZI>`. (ESDF server only) Outputs all the points within the map that are considered traversable, controlled by the `publish_traversable` and `traversability_radius` parameters.

- Subscribed topics:
  - **`transform`** of type `geometry_msgs::TransformStamped`. Only appears if `use_tf_transforms` is false. The transformation from the world frame to the current sensor frame.
  - **`pointcloud`** of type `sensor_msgs::PointCloud2`. The input pointcloud to be integrated.
  - **`freespace_pointcloud`** of type `sensor_msgs::PointCLoud2`. Only appears if `use_freespace_pointcloud` is true. Unlike the `pointcloud` topic where the given points lie on surfaces, the points in the `freespace_pointcloud` are taken to be floating in empty space. These points can assist in generating more complete freespace information in a map.
  - **`tsdf_map_in`** of type `voxblox_msgs::Layer`. Replaces the current TSDF layer with that from this topic. Voxel size and voxels per side should match.
  - **`esdf_map_in`** of type `voxblox_msgs::Layer`. Replaces the current ESDF layer with that from this topic. Voxel size and voxels per side should match.
  - **`icp_transform`** of type `geometry_msgs::TransformStamped`. If ICP is enabled, this is the current corrected transform between the world frame and the ICP frame.

## Services

The tsdf_server and esdf_server have the following services:

  - **`generate_mesh`** This service has an empty request and response. Calling this service will generate a new mesh. The mesh will be saved as a ply file unless `mesh_filename` is set to "". The mesh will also be output on the `mesh_pointcloud` topic if `output_mesh_as_pointcloud` is true and on the `mesh_pcl` topic if `output_mesh_as_pcl_mesh` is true.
  - **`generate_esdf`** This service has an empty request and response. It can be used to trigger an esdf map update.
  - **`save_map`** This service has a `voxblox_msgs::FilePath::Request` and `voxblox_msgs::FilePath::Response`. The service call saves the tsdf layer to a .vxblx file.
  - **`load_map`** This service has a `voxblox_msgs::FilePath::Request` and `voxblox_msgs::FilePath::Response`. The service call loads the tsdf layer from a .vxblx file.
  - **`publish_map`** This service has an empty request and response. Publishes any TSDF and ESDF layers on the `tsdf_map_out` and `esdf_map_out` topics.
  - **`publish_pointclouds`** This service has an empty request and response. Publishes TSDF and ESDF pointclouds and slices.


## Parameters
------
A summary of the user setable tsdf_server and esdf_server parameters:

### General Parameters
| Parameter | Description | Default |
| --------------------  |:-----------:| :-------:|
| `min_time_between_msgs_sec` |  Minimum time to wait after integrating a message before accepting a new one. | 0.0 |
| `pointcloud_queue_size` | The size of the queue used to subscribe to pointclouds. | 1 |
| `verbose` | Prints additional debug and timing information. | true |
| `max_block_distance_from_body` | Blocks that are more than this distance from the latest robot pose are deleted, saving memory | 3.40282e+38 |


### TSDF Integrator Parameters

The most important parameter here is the selection of the method:
* "simple" - the most straightfoward integrator. Every point in the pointcloud has a ray cast from the origin through it. Every voxel each ray passes through is updated individually. A very slow and exact approach.
* "merged" - Rays that start and finish in the same voxel are bundled into a single ray. The properties of the points are merged and their weights added so no information is lost. The approximation means some voxels will recive updates that were otherwise meant for neighboring voxels. This approach works well with large voxels (10 cm or greater) and can give an order of magnitude speed up over the simple integrator.
* "fast" - Rays that attempt to update voxels already updated by other rays from the same pointcloud are terminated early and discarded. An approximate method that has been designed to give the fastest possible results at the expense of discarding large quantities of information. The trade off between speed and information loss can be tuned via the `start_voxel_subsampling_factor` and `max_consecutive_ray_collisions` parameters. This method is currently the only viable integrator for real-time applications with voxels smaller than 5 cm.

| Parameter | Description | Default |
| --------------------  |:-----------:| :-------:|
| `method` | Method to use for integrating new readings into the tsdf. Options are "merged", "simple", "merged_discard" and "fast" | "merged" |
| `tsdf_voxel_size` | The size of the tsdf voxels | 0.2 |
| `tsdf_voxels_per_side` | TSDF voxels per side of an allocated block. Must be a power of 2 | 16 |
| `voxel_carving_enabled` | If true, the entire length of a ray is integrated, if false only the region inside the trunaction distance is used. | true |
| `truncation_distance` | The truncation distance for the TSDF | 2`tsdf_voxel_size` |
| `max_ray_length_m` | The maximum range out to which a ray will be cast | 5.0 |
| `min_ray_length_m` | The point at which the ray casting will start | 0.1 |
| `max_weight` | The upper limit for the weight assigned to a voxel | 10000.0 |
| `use_const_weight` | If true all points along a ray have equal weighting | false |
| `allow_clear` | If true points beyond the `max_ray_length_m` will be integrated up to this distance | true |
| `use_freespace_pointcloud` | If true a second subscription topic `freespace_pointcloud` appears. Clearing rays are cast from beyond this topic's points' truncation distance to assist in clearing freespace voxels | false |

### Fast TSDF Integrator Specific Parameters
These parameters are only used if the integrator `method` is set to "fast".

| Parameter | Description | Default |
| --------------------  |:-----------:| :-------:|
| `start_voxel_subsampling_factor` | Before integration points are inserted into a sub-voxel, only one point is allowed per sub-voxel. This can be thought of as subsampling the pointcloud. The edge length of the sub-voxel is the voxel edge length divided by `start_voxel_subsampling_factor`. | 2 |
| `max_consecutive_ray_collisions` | When a ray is cast by this integrator it detects if any other ray has already passed through the current voxel this scan. If it passes through more than `max_consecutive_ray_collisions` voxels other rays have seen in a row, it is taken to be adding no new information and the casting stops  | 2 |
| `max_integration_time_s` | The time budget for frame integration, if this time is exceeded ray casting is stopped early. Used to guarantee real time performance. | 3.40282e+38 |
| `clear_checks_every_n_frames` | Governs how often the sets that indicate if a sub-voxel is full or a voxel has had a ray passed through it are cleared. | 1 |

### ESDF Integrator Parameters
| Parameter | Description | Default |
| --------------------  |:-----------:| :-------:|
| `esdf_max_distance_m` | The maximum distance that the esdf will be calculated out to | 2.0 |
| `esdf_default_distance_m` | Default distance set for unknown values and values >`esdf_max_distance_m` | 2.0 |
| `clear_sphere_for_planning` | Enables setting unknown space to free near the current pose of the sensor, and unknown space to occupied further away from the sensor. Controlled by the two parameters below. | false |
| `clear_sphere_radius` | Radius of the inner sphere where unknown is set to free, in meters. | 1.5 |
| `occupied_sphere_radius` | Radius of the outer sphere where unknown is set to occupied, in meters. | 5.0 |

### ICP Refinement Parameters
A refinement can be applied to the poses of the input pointclouds before merging. This is based on an ICP inspired method.

| Parameter | Description | Default |
| --------------------  |:-----------:| :-------:|
| `enable_icp` | Whether to use ICP to align all incoming pointclouds to the existing structure. | false |
| `icp_refine_roll_pitch` | True to apply 6-dof pose correction, false for 4-dof (x, y, z, yaw) correction. | false |
| `accumulate_icp_corrections` | Whether to accumulate transform corrections from ICP over all pointclouds. Reset at each new pointcloud if false. | true |
| `icp_corrected_frame` | TF frame to output the ICP corrections to.| `icp_corrected` |
| `pose_corrected_frame` | TF frame used to output the ICP corrected poses relative to the `icp_corrected_frame`.| `pose_corrected` |
| `icp_mini_batch_size` | Number of points used in each batch of point matching corrections. | 20 |
| `icp_subsample_keep_ratio` | Random subsampling will be used to reduce the number of points used for matching.  | 0.5 |
| `icp_min_match_ratio` | For a mini batch refinement to be accepted, at least this ratio of points in the pointcloud must fall within the truncation distance of the existing TSDF layer | 0.8 |
| `icp_inital_translation_weighting` | A rough measure of the confidence the system has in the provided inital pose. Each point used in ICP contributes 1 point of weighting information to the translation | 100.0 |
| `icp_inital_rotation_weighting` | A rough measure of the confidence the system has in the provided inital pose. Each point used in ICP contributes 2 points of weighting information to the rotation | 100.0 |

### Input Transform Parameters
| Parameter | Description | Default |
| --------------------  |:-----------:| :-------:|
| `use_tf_transforms` | If true the ros tf tree will be used to get the pose of the sensor relative to the world (`sensor_frame` and `world_frame` will be used). If false the pose must be given via the `transform` topic. | true |
| `world_frame` | The base frame used when looking up tf transforms. This is also the frame that most outputs are given in. | "world" |
| `sensor_frame` | The sensor frame used when looking up tf transforms. If set to "" the frame of the input pointcloud message will be used.  | "" |
| `T_B_D` | A static transformation from the base to the dynamic system that will be applied | N/A |
| `invert_T_B_D` | If the given `T_B_D` should be inverted before it is used | false |
| `T_B_C` | A static transformation from the base to the sensor that will be applied | N/A |
| `invert_T_B_C` | If the given `T_B_C` should be inverted before it is used | false |

### Output Parameters
| Parameter | Description | Default |
| --------------------  |:-----------:| :-------:|
| `output_mesh_as_pointcloud` | If true the verticies of the generated mesh will be ouput as a pointcloud on the topic `mesh_pointcloud` whenever the generate_mesh service is called. | false |
| `output_mesh_as_pcl_mesh` | If true the generated mesh will be ouput as a pcl::PolygonMesh on the topic `mesh_pcl` whenever the generate_mesh service is called. | false |
| `slice_level` | The height at which generated tsdf and esdf slices will be made. | 0.5 |
| `color_ptcloud_by_weight` | If the pointcloud should be colored by the voxel weighting | false |
| `mesh_filename` | Filename output mesh will be saved to, leave blank if no file should be generated | "" |
| `color_mode` | The method that will be used for coloring the mesh. Options are "color", "height", "normals", "lambert" and "gray". | "color" |
| `mesh_min_weight` | The minimum weighting needed for a point to be included in the mesh | 1e-4 |
| `update_mesh_every_n_sec` | Rate at which the mesh topic will be published to, a value of 0 disables. Note, this will not trigger any other mesh operations, such as generating a ply file. | 0.0 |
| `publish_tsdf_map` | Whether to publish the complete TSDF map periodically over ROS topics. | false |
| `publish_esdf_map` | Whether to publish the complete ESDF map periodically over ROS topics. | false |
| `publish_tsdf_info` | Enables publishing of `tsdf_pointcloud`, `surface_pointcloud` and `occupied_nodes`. | false |
| `publish_pointclouds` | If true the tsdf and esdf (if generated) is published as a pointcloud when the mesh is updated | false |
| `intensity_colormap` | If the incoming pointcloud is an intensity (not RGB) pointcloud, such as from laser, this sets how the intensities will be mapped to a color. Valid options are `rainbow`, `inverse_rainbow`, `grayscale`, `inverse_grayscale`, `ironbow` (thermal) | `rainbow` |
| `intensity_max_value` | Maximum value to use for the intensity mapping. Minimum value is always 0. | 100.0 |
| `publish_traversable` | Whether to display a traversability pointcloud from an ESDF server. | false |
| `traversability_radius` | The minimum radius at which a point is considered traversable. | 1.0 |

# Using voxblox for planning
The planners described in [Continuous-Time Trajectory Optimization for Online UAV Replanning](http://helenol.github.io/publications/iros_2016_replanning.pdf), [Safe Local Exploration for Replanning in Cluttered Unknown Environments for Micro-Aerial Vehicles](http://helenol.github.io/publications/ral_2018_local_exploration.pdf), and [Sparse 3D Topological Graphs for Micro-Aerial Vehicle Planning](https://arxiv.org/pdf/1803.04345.pdf) will be open-sourced shortly.

In the mean-time, the general idea behind using voxblox for planning is to have two nodes running: one for the mapping, which ingests pointcloud data and produces both a TSDF and an ESDF, and one for planning, which subscribes to the latest ESDF layer over ROS.

The planner should have a ``voxblox::EsdfServer`` as a member, and simply remap the `esdf_map_out` and `esdf_map_in` topics to match.

A sample launch file is shown below:
```xml
<launch>
  <arg name="robot_name" default="my_robot" />
  <arg name="voxel_size" default="0.20" />
  <arg name="voxels_per_side" default="16" />
  <arg name="world_frame" default="odom" />
  <group ns="$(arg robot_name)">

    <node name="voxblox_node" pkg="voxblox_ros" type="esdf_server" output="screen" args="-alsologtostderr" clear_params="true">
      <remap from="pointcloud" to="great_sensor/my_pointcloud"/>
      <remap from="voxblox_node/esdf_map_out" to="esdf_map" />
      <param name="tsdf_voxel_size" value="$(arg voxel_size)" />
      <param name="tsdf_voxels_per_side" value="$(arg voxels_per_side)" />
      <param name="publish_esdf_map" value="true" />
      <param name="publish_pointclouds" value="true" />
      <param name="use_tf_transforms" value="true" />
      <param name="update_mesh_every_n_sec" value="1.0" />
      <param name="clear_sphere_for_planning" value="true" />
      <param name="world_frame" value="$(arg world_frame)" />
    </node>

    <node name="my_voxblox_planner" pkg="voxblox_planner" type="my_voxblox_planner" output="screen" args="-alsologtostderr">
      <remap from="odometry" to="great_estimator/odometry" />
      <remap from="my_voxblox_planner/esdf_map_in" to="esdf_map" />
      <param name="tsdf_voxel_size" value="$(arg voxel_size)" />
      <param name="tsdf_voxels_per_side" value="$(arg voxels_per_side)" />
      <param name="update_mesh_every_n_sec" value="0.0" />
      <param name="world_frame" value="$(arg world_frame)" />
    </node>

  </group>
</launch>

```

And some scaffolding for writing your own planner using ESDF collision checking:
```c++
class YourPlannerVoxblox {
 public:
  YourPlannerVoxblox(const ros::NodeHandle& nh,
                    const ros::NodeHandle& nh_private);
  virtual ~YourPlannerVoxblox() {}
  double getMapDistance(const Eigen::Vector3d& position) const;
 private:
  ros::NodeHandle nh_;
  ros::NodeHandle nh_private_;

  // Map!
  voxblox::EsdfServer voxblox_server_;
};
```
There's also a traversability pointcloud you can enable/disable, that if you set the radius to your robot's collision checking radius, can show you parts of the map the planner thinks are traversable in a pointcloud:
```c++
YourPlannerVoxblox::YourPlannerVoxblox(const ros::NodeHandle& nh,
                                     const ros::NodeHandle& nh_private)
    : nh_(nh),
      nh_private_(nh_private),
      voxblox_server_(nh_, nh_private_) {
  // Optionally load a map saved with the save_map service call in voxblox.
  std::string input_filepath;
  nh_private_.param("voxblox_path", input_filepath, input_filepath);
  if (!input_filepath.empty()) {
    if (!voxblox_server_.loadMap(input_filepath)) {
      ROS_ERROR("Couldn't load ESDF map!");
    }
  }
  double robot_radius = 1.0;
  voxblox_server_.setTraversabilityRadius(robot_radius);
  voxblox_server_.publishTraversable();
}
```

Then to check for collisions you can just compare map distance to your robot radius:
```c++
double YourPlannerVoxblox::getMapDistance(
    const Eigen::Vector3d& position) const {
  if (!voxblox_server_.getEsdfMapPtr()) {
    return 0.0;
  }
  double distance = 0.0;
  if (!voxblox_server_.getEsdfMapPtr()->getDistanceAtPosition(position,
                                                              &distance)) {
    return 0.0;
  }
  return distance;
}
```

# Transformations in Voxblox
Voxblox uses active transforms and Hamilton quaternions. For futher details on the notation used throughout the code see [the minkindr wiki](https://github.com/ethz-asl/minkindr/wiki/Common-Transformation-Conventions)


# Contributing to voxblox
These steps are only necessary if you plan on contributing to voxblox.

### Code style

We follow the style and best practices listed in the [Google C++ Style Guide](https://google.github.io/styleguide/cppguide.html).

### Setting up the linter
This setups a linter which checks if the code conforms to our style guide during commits.

First, install the dependencies listed [here](https://github.com/ethz-asl/linter#dependencies).

```bash
cd ~/catkin_ws/src/
git clone git@github.com:ethz-asl/linter.git
cd linter
echo ". $(realpath setup_linter.sh)" >> ~/.bashrc  # Or the matching file for
                                                   # your shell.
bash

# Initialize linter in voxblox repo
cd ~/catkin_ws/src/voxblox
init_linter_git_hooks
```
For more information about the linter visit  [ethz/linter](https://github.com/ethz-asl/linter)


# Modifying Voxblox
Here's some hints on how to extend voxblox to fit your needs...

## Serialization

Serialization is currently implemented for:
 * TSDF layers
 * ESDF layers
 * Occupancy layers
 * ...

The following serialization tools are implemented:
* Store a layer to file
* Load layer from file
* Store a subset of the blocks of a layer to file
* Load blocks from file and add to a layer

### How to add your own voxel/layer type

- [ ] Add your own voxel type and implement the ```getVoxelType()```, e.g. **```fancy_voxel.h```** :

```cpp
namespace voxblox {

// Used for serialization only.
namespace voxel_types {
 const std::string kYOUR_FANCY_VOXEL = "fancy_voxel"
}  // namespace voxel_types

template <>
inline std::string getVoxelType<YOUR_FANCY_VOXEL>() {
 return voxel_types::kYOUR_FANCY_VOXEL;
}

}  // namespace voxblox
```

 - [ ] Implement the block (de)serialization functions for your voxel type, e.g. **```fancy_block_serialization.cc```**

```cpp
namespace voxblox {

template <>
void Block<YOUR_FANCY_VOXEL>::DeserializeVoxelData(const BlockProto& proto,
                                            YOUR_FANCY_VOXEL* voxels) {
// Your serialization code.
}

template <>
void Block<YOUR_FANCY_VOXEL>::SerializeVoxelData(const YOUR_FANCY_VOXEL* voxels,
                                          BlockProto* proto) const {
// Your serialization code.
}

}  // namespace voxblox
```

 - [ ] Create your own fancy_integrator.h, fancy_mesh_integrator.h, ...

  **Have a look at the example package:**

  TODO(mfehr, helenol): add example package with a new voxel type
=======
![offline_manifold](https://i.imgur.com/pvHhVsL.png)
>>>>>>> 1bd77a2b
<|MERGE_RESOLUTION|>--- conflicted
+++ resolved
@@ -61,444 +61,4 @@
 # Credits
 This library was written primarily by Helen Oleynikova and Marius Fehr, with significant contributions from Zachary Taylor, Alexander Millane, and others. The marching cubes meshing and ROS mesh generation were taken or heavily derived from [open_chisel](https://github.com/personalrobotics/OpenChisel). We've retained the copyright headers for the relevant files.
 
-<<<<<<< HEAD
-# Example Outputs
-A mesh produced by Voxblox running inside a manifold mapper that fuses a SLAM systems poses with the output of a realsense D415 depthcamera. The map was generated while all systems were running fully onboard the pictured micro aerial vehicle.
-![manifold_mapping](https://i.imgur.com/t5DHpJh.png)
-
-A higher resolution mesh of the same area that was processed by voxblox offline is shown below.
-![offline_manifold](https://i.imgur.com/pvHhVsL.png)
-
-Voxblox running on the cow and lady dataset on a laptop equiped with an i7-4810MQ 2.80GHz CPU. In this example the system is integrating a TSDF, generating a mesh and publishing the result to RViz in real time.
-![example_gif](http://i.imgur.com/2wLztFm.gif)
-
-Voxblox running fully onboard the Atom processor of an Intel-Euclid. Again, the system is integrating, meshing and publishing in realtime. In this example the system was also sharing the CPU with the localization system (ROVIO) and the sensor drivers. This left around one CPU core for Voxblox to use.
-<p align="center">
-<img src="https://i.imgur.com/98nAed3.gif">
-</p>
-
-A mesh produced from Voxblox when run on the KITTI dataset on a Desktop PC. The given localization solution and the pointcloud produced by the Velodyne were used.
-![velodyne_kitti](https://i.imgur.com/jAgLrZk.jpg)
-
-A voxblox mesh produced by the Maplab library running on the Stereo data provided by the EuRoC dataset.
-<p align="center">
-<img src="https://raw.githubusercontent.com/wiki/ethz-asl/maplab/readme_images/stereo.png">
-</p>
-
-A map of a beach produced by a platform with two sets of stereo cameras flying an automated coverage path.
-<p align="center">
-<img src="https://i.imgur.com/uiE7WAx.gif">
-</p>
-
-# Performance
-The Voxblox code has prioritized readability and easy extension over performance. It was also designed to operate on systems that lack a GPU. One of the main drives to create Voxblox was to create a volumetric mapping library that fit the needs of planning for robots, because of this, and unlike many TSDF libraries all possible freespace is mapped in addition to areas close to surfaces. These design decisions limit performance, however high quality real-time mapping of large enviroments is still easily acheivable. A table of the performance on the cow and lady dataset on a i7-4810MQ 2.80GHz CPU is also shown.
-
-<center>
-
-Rendered Mesh | Setup
---- | ---
-<img src="http://i.imgur.com/NYykPND.jpg" width="500"> | <table><tr><td>Integrator:</td><td>Merged</td></tr><tr><td>Voxel:</td><td>20 cm</td></tr><tr><td>TSDF:</td><td>56 ms / scan</td></tr><tr><td>Meshing:</td><td>2 ms / scan</td></tr><tr><td>Total RAM:</td><td>49 MB</td></tr></table>
-<img src="http://i.imgur.com/tHmGk8h.jpg" width="500"> | <table><tr><td>Integrator:</td><td>Fast</td></tr><tr><td>Voxel:</td><td>20 cm</td></tr><tr><td>TSDF:</td><td>20 ms / scan</td></tr><tr><td>Meshing:</td><td>2 ms / scan</td></tr><tr><td>Total RAM:</td><td>62 MB</td></tr></table>
-<img src="http://i.imgur.com/9KNmnum.jpg" width="500"> | <table><tr><td>Integrator:</td><td>Merged</td></tr><tr><td>Voxel:</td><td>5 cm</td></tr><tr><td>TSDF:</td><td>112 ms / scan</td></tr><tr><td>Meshing:</td><td>10 ms / scan</td></tr><tr><td>Total RAM:</td><td>144.2 MB</td></tr></table>
-<img src="http://i.imgur.com/3zolhrB.jpg" width="500"> | <table><tr><td>Integrator:</td><td>Fast</td></tr><tr><td>Voxel:</td><td>5 cm</td></tr><tr><td>TSDF:</td><td>23 ms / scan</td></tr><tr><td>Meshing:</td><td>12 ms / scan</td></tr><tr><td>Total RAM:</td><td>153.9 MB</td></tr></table>
-<img src="http://i.imgur.com/9WvpFIt.jpg" width="500"> | <table><tr><td>Integrator:</td><td>Merged</td></tr><tr><td>Voxel:</td><td>2 cm</td></tr><tr><td>TSDF:</td><td>527 ms / scan</td></tr><tr><td>Meshing:</td><td>66 ms / scan</td></tr><tr><td>Total RAM:</td><td>609.2 MB</td></tr></table>
-<img src="http://i.imgur.com/GcYiHZ1.jpg" width="500"> | <table><tr><td>Integrator:</td><td>Fast</td></tr><tr><td>Voxel:</td><td>2 cm</td></tr><tr><td>TSDF:</td><td>63 ms / scan</td></tr><tr><td>Meshing:</td><td>110 ms / scan</td></tr><tr><td>Total RAM:</td><td>673.1 MB</td></tr></table>
-
-</center>
-
-# Installation
-To install voxblox, please install [ROS Indigo](http://wiki.ros.org/indigo/Installation/Ubuntu), [ROS Kinetic](http://wiki.ros.org/kinetic/Installation/Ubuntu) or [ROS Melodic](http://wiki.ros.org/melodic/Installation/Ubuntu).
-These instructions are for Ubuntu, Voxblox will also run on OS X, but you're more or less on your own there.
-
-First install additional system dependencies (swap kinetic for indigo or melodic as necessary):
-```
-sudo apt-get install python-wstool python-catkin-tools ros-kinetic-cmake-modules protobuf-compiler autoconf
-```
-
-Next, add a few other dependencies.
-If you don't have a catkin workspace yet, set it up as follows:
-```
-mkdir -p ~/catkin_ws/src
-cd ~/catkin_ws
-catkin init
-catkin config --extend /opt/ros/kinetic
-catkin config --cmake-args -DCMAKE_BUILD_TYPE=Release
-catkin config --merge-devel
-```
-
-If using [**SSH keys for github**](https://help.github.com/articles/connecting-to-github-with-ssh/) (recommended):
-```
-cd ~/catkin_ws/src/
-wstool init . ./voxblox/voxblox_ssh.rosinstall
-wstool update
-```
-
-If **not using SSH** keys but using https instead:
-```
-cd ~/catkin_ws/src/
-wstool init . ./voxblox/voxblox_https.rosinstall
-wstool update
-```
-
-If you have already initalized wstool replace the above `wstool init` with `wstool merge -t`
-
-Compile:
-```
-cd ~/catkin_ws/src/
-catkin build voxblox_ros
-```
-
-
-
-# Running Voxblox
-The easiest way to test out voxblox is to try it out on a dataset.
-We have launch files for our [own dataset](http://projects.asl.ethz.ch/datasets/doku.php?id=iros2017), the [Euroc Vicon Room datasets](http://projects.asl.ethz.ch/datasets/doku.php?id=kmavvisualinertialdatasets), and the [KITTI raw datasets](http://www.cvlibs.net/datasets/kitti/) processed through [kitti_to_rosbag](https://github.com/ethz-asl/kitti_to_rosbag).
-
-For each of these datasets, there's a launch file associated under `voxblox_ros/launch`.
-
-The easiest way to start is to download the [cow and lady dataset](http://projects.asl.ethz.ch/datasets/doku.php?id=iros2017), edit the path to the bagfile in `cow_and_lady_dataset.launch`, and then simply:
-```roslaunch voxblox_ros cow_and_lady_dataset.launch```
-
-An alternative dataset the [basement dataset](https://projects.asl.ethz.ch/datasets/doku.php?id=basement2018) is also avaliable. While this dataset lacks groundtruth it demonstrates the capabilities of Voxblox running on Velodyne lidar data and uses ICP corrections to compensate for a drifting pose estimate. To run the dataset edit the path to the bagfile in `basement_dataset.launch`, and then simply:
-```roslaunch voxblox_ros basement_dataset.launch```
-
-If you open rviz, you should be able to see the the mesh visualized on the `/voxblox_node/mesh` MarkerArray topic, in the `world` static frame, as shown below.
-The mesh only updates once per second (this is a setting in the launch file).
-
-![cow_and_lady_rviz](https://i.imgur.com/nSX5Qsh.jpg)
-
-The rest of the commonly-used settings are parameters in the launch file.
-
-# Voxblox Node (TSDF Server, ESDF Server)
-
-## Published and Subscribed Topics
-
-Note: the voxblox_node has been replaced with tsdf_server (if you want a TSDF) or esdf_server (if you want both a TSDF and an ESDF).
-The tsdf_server and esdf_server publish and subscribe to the following topics:
-
-- Published topics:
-  - **`mesh`** of type `voxblox_msgs::MeshBlock`. A visualization topic showing the mesh produced from the tsdf in a form that can be seen in RViz. Set `update_mesh_every_n_sec` to control its update rate.
-  - **`surface_pointcloud`** of type `pcl::PointCloud<pcl::PointXYZRGB>`. A colored pointcloud of the voxels that are close to a surface.
-  - **`tsdf_pointcloud`** of type `pcl::PointCloud<pcl::PointXYZI>`. A pointcloud showing all allocated voxels.
-  - **`mesh_pointcloud`** of type `pcl::PointCloud<pcl::PointXYZRGB>`. Only appears if `output_mesh_as_pointcloud` is true, outputs a pointcloud containing the verticies of the generated mesh.
-  - **`mesh_pcl`** of type `pcl_msgs::PolygonMesh`. Only appears if `output_mesh_as_pcl_mesh` is true, outputs any mesh generated by the generate_mesh service.
-  - **`tsdf_slice`** of type `pcl::PointCloud<pcl::PointXYZI>`. Outputs a 2D horizontal slice of the TSDF colored by the stored distance value.
-  - **`esdf_pointcloud`** of type `pcl::PointCloud<pcl::PointXYZI>`. A pointcloud showing the values of all allocated ESDF voxels. Only appears if using `esdf_server`.
-  - **`esdf_slice`** of type `pcl::PointCloud<pcl::PointXYZI>`. Outputs a 2D horizontal slice of the ESDF colored by the stored distance value. Only appears if using `esdf_server`.
-  - **`occupied_nodes`** of type `visualization_msgs::MarkerArray`. Visualizes the location of the allocated voxels in the TSDF.
-  - **`tsdf_map_out`** of type `voxblox_msgs::Layer`. Publishes the entire TSDF layer to update other nodes (that listen on tsdf_layer_in). Only published if `publish_tsdf_map` is set to true.
-  - **`esdf_map_out`** of type `voxblox_msgs::Layer`. Publishes the entire ESDF layer to update other nodes (that listen on esdf_layer_in). Only published if `publish_esdf_map` is set to true.
-  - **`traversable`** of type `pcl::PointCloud<pcl::PointXYZI>`. (ESDF server only) Outputs all the points within the map that are considered traversable, controlled by the `publish_traversable` and `traversability_radius` parameters.
-
-- Subscribed topics:
-  - **`transform`** of type `geometry_msgs::TransformStamped`. Only appears if `use_tf_transforms` is false. The transformation from the world frame to the current sensor frame.
-  - **`pointcloud`** of type `sensor_msgs::PointCloud2`. The input pointcloud to be integrated.
-  - **`freespace_pointcloud`** of type `sensor_msgs::PointCLoud2`. Only appears if `use_freespace_pointcloud` is true. Unlike the `pointcloud` topic where the given points lie on surfaces, the points in the `freespace_pointcloud` are taken to be floating in empty space. These points can assist in generating more complete freespace information in a map.
-  - **`tsdf_map_in`** of type `voxblox_msgs::Layer`. Replaces the current TSDF layer with that from this topic. Voxel size and voxels per side should match.
-  - **`esdf_map_in`** of type `voxblox_msgs::Layer`. Replaces the current ESDF layer with that from this topic. Voxel size and voxels per side should match.
-  - **`icp_transform`** of type `geometry_msgs::TransformStamped`. If ICP is enabled, this is the current corrected transform between the world frame and the ICP frame.
-
-## Services
-
-The tsdf_server and esdf_server have the following services:
-
-  - **`generate_mesh`** This service has an empty request and response. Calling this service will generate a new mesh. The mesh will be saved as a ply file unless `mesh_filename` is set to "". The mesh will also be output on the `mesh_pointcloud` topic if `output_mesh_as_pointcloud` is true and on the `mesh_pcl` topic if `output_mesh_as_pcl_mesh` is true.
-  - **`generate_esdf`** This service has an empty request and response. It can be used to trigger an esdf map update.
-  - **`save_map`** This service has a `voxblox_msgs::FilePath::Request` and `voxblox_msgs::FilePath::Response`. The service call saves the tsdf layer to a .vxblx file.
-  - **`load_map`** This service has a `voxblox_msgs::FilePath::Request` and `voxblox_msgs::FilePath::Response`. The service call loads the tsdf layer from a .vxblx file.
-  - **`publish_map`** This service has an empty request and response. Publishes any TSDF and ESDF layers on the `tsdf_map_out` and `esdf_map_out` topics.
-  - **`publish_pointclouds`** This service has an empty request and response. Publishes TSDF and ESDF pointclouds and slices.
-
-
-## Parameters
-------
-A summary of the user setable tsdf_server and esdf_server parameters:
-
-### General Parameters
-| Parameter | Description | Default |
-| --------------------  |:-----------:| :-------:|
-| `min_time_between_msgs_sec` |  Minimum time to wait after integrating a message before accepting a new one. | 0.0 |
-| `pointcloud_queue_size` | The size of the queue used to subscribe to pointclouds. | 1 |
-| `verbose` | Prints additional debug and timing information. | true |
-| `max_block_distance_from_body` | Blocks that are more than this distance from the latest robot pose are deleted, saving memory | 3.40282e+38 |
-
-
-### TSDF Integrator Parameters
-
-The most important parameter here is the selection of the method:
-* "simple" - the most straightfoward integrator. Every point in the pointcloud has a ray cast from the origin through it. Every voxel each ray passes through is updated individually. A very slow and exact approach.
-* "merged" - Rays that start and finish in the same voxel are bundled into a single ray. The properties of the points are merged and their weights added so no information is lost. The approximation means some voxels will recive updates that were otherwise meant for neighboring voxels. This approach works well with large voxels (10 cm or greater) and can give an order of magnitude speed up over the simple integrator.
-* "fast" - Rays that attempt to update voxels already updated by other rays from the same pointcloud are terminated early and discarded. An approximate method that has been designed to give the fastest possible results at the expense of discarding large quantities of information. The trade off between speed and information loss can be tuned via the `start_voxel_subsampling_factor` and `max_consecutive_ray_collisions` parameters. This method is currently the only viable integrator for real-time applications with voxels smaller than 5 cm.
-
-| Parameter | Description | Default |
-| --------------------  |:-----------:| :-------:|
-| `method` | Method to use for integrating new readings into the tsdf. Options are "merged", "simple", "merged_discard" and "fast" | "merged" |
-| `tsdf_voxel_size` | The size of the tsdf voxels | 0.2 |
-| `tsdf_voxels_per_side` | TSDF voxels per side of an allocated block. Must be a power of 2 | 16 |
-| `voxel_carving_enabled` | If true, the entire length of a ray is integrated, if false only the region inside the trunaction distance is used. | true |
-| `truncation_distance` | The truncation distance for the TSDF | 2`tsdf_voxel_size` |
-| `max_ray_length_m` | The maximum range out to which a ray will be cast | 5.0 |
-| `min_ray_length_m` | The point at which the ray casting will start | 0.1 |
-| `max_weight` | The upper limit for the weight assigned to a voxel | 10000.0 |
-| `use_const_weight` | If true all points along a ray have equal weighting | false |
-| `allow_clear` | If true points beyond the `max_ray_length_m` will be integrated up to this distance | true |
-| `use_freespace_pointcloud` | If true a second subscription topic `freespace_pointcloud` appears. Clearing rays are cast from beyond this topic's points' truncation distance to assist in clearing freespace voxels | false |
-
-### Fast TSDF Integrator Specific Parameters
-These parameters are only used if the integrator `method` is set to "fast".
-
-| Parameter | Description | Default |
-| --------------------  |:-----------:| :-------:|
-| `start_voxel_subsampling_factor` | Before integration points are inserted into a sub-voxel, only one point is allowed per sub-voxel. This can be thought of as subsampling the pointcloud. The edge length of the sub-voxel is the voxel edge length divided by `start_voxel_subsampling_factor`. | 2 |
-| `max_consecutive_ray_collisions` | When a ray is cast by this integrator it detects if any other ray has already passed through the current voxel this scan. If it passes through more than `max_consecutive_ray_collisions` voxels other rays have seen in a row, it is taken to be adding no new information and the casting stops  | 2 |
-| `max_integration_time_s` | The time budget for frame integration, if this time is exceeded ray casting is stopped early. Used to guarantee real time performance. | 3.40282e+38 |
-| `clear_checks_every_n_frames` | Governs how often the sets that indicate if a sub-voxel is full or a voxel has had a ray passed through it are cleared. | 1 |
-
-### ESDF Integrator Parameters
-| Parameter | Description | Default |
-| --------------------  |:-----------:| :-------:|
-| `esdf_max_distance_m` | The maximum distance that the esdf will be calculated out to | 2.0 |
-| `esdf_default_distance_m` | Default distance set for unknown values and values >`esdf_max_distance_m` | 2.0 |
-| `clear_sphere_for_planning` | Enables setting unknown space to free near the current pose of the sensor, and unknown space to occupied further away from the sensor. Controlled by the two parameters below. | false |
-| `clear_sphere_radius` | Radius of the inner sphere where unknown is set to free, in meters. | 1.5 |
-| `occupied_sphere_radius` | Radius of the outer sphere where unknown is set to occupied, in meters. | 5.0 |
-
-### ICP Refinement Parameters
-A refinement can be applied to the poses of the input pointclouds before merging. This is based on an ICP inspired method.
-
-| Parameter | Description | Default |
-| --------------------  |:-----------:| :-------:|
-| `enable_icp` | Whether to use ICP to align all incoming pointclouds to the existing structure. | false |
-| `icp_refine_roll_pitch` | True to apply 6-dof pose correction, false for 4-dof (x, y, z, yaw) correction. | false |
-| `accumulate_icp_corrections` | Whether to accumulate transform corrections from ICP over all pointclouds. Reset at each new pointcloud if false. | true |
-| `icp_corrected_frame` | TF frame to output the ICP corrections to.| `icp_corrected` |
-| `pose_corrected_frame` | TF frame used to output the ICP corrected poses relative to the `icp_corrected_frame`.| `pose_corrected` |
-| `icp_mini_batch_size` | Number of points used in each batch of point matching corrections. | 20 |
-| `icp_subsample_keep_ratio` | Random subsampling will be used to reduce the number of points used for matching.  | 0.5 |
-| `icp_min_match_ratio` | For a mini batch refinement to be accepted, at least this ratio of points in the pointcloud must fall within the truncation distance of the existing TSDF layer | 0.8 |
-| `icp_inital_translation_weighting` | A rough measure of the confidence the system has in the provided inital pose. Each point used in ICP contributes 1 point of weighting information to the translation | 100.0 |
-| `icp_inital_rotation_weighting` | A rough measure of the confidence the system has in the provided inital pose. Each point used in ICP contributes 2 points of weighting information to the rotation | 100.0 |
-
-### Input Transform Parameters
-| Parameter | Description | Default |
-| --------------------  |:-----------:| :-------:|
-| `use_tf_transforms` | If true the ros tf tree will be used to get the pose of the sensor relative to the world (`sensor_frame` and `world_frame` will be used). If false the pose must be given via the `transform` topic. | true |
-| `world_frame` | The base frame used when looking up tf transforms. This is also the frame that most outputs are given in. | "world" |
-| `sensor_frame` | The sensor frame used when looking up tf transforms. If set to "" the frame of the input pointcloud message will be used.  | "" |
-| `T_B_D` | A static transformation from the base to the dynamic system that will be applied | N/A |
-| `invert_T_B_D` | If the given `T_B_D` should be inverted before it is used | false |
-| `T_B_C` | A static transformation from the base to the sensor that will be applied | N/A |
-| `invert_T_B_C` | If the given `T_B_C` should be inverted before it is used | false |
-
-### Output Parameters
-| Parameter | Description | Default |
-| --------------------  |:-----------:| :-------:|
-| `output_mesh_as_pointcloud` | If true the verticies of the generated mesh will be ouput as a pointcloud on the topic `mesh_pointcloud` whenever the generate_mesh service is called. | false |
-| `output_mesh_as_pcl_mesh` | If true the generated mesh will be ouput as a pcl::PolygonMesh on the topic `mesh_pcl` whenever the generate_mesh service is called. | false |
-| `slice_level` | The height at which generated tsdf and esdf slices will be made. | 0.5 |
-| `color_ptcloud_by_weight` | If the pointcloud should be colored by the voxel weighting | false |
-| `mesh_filename` | Filename output mesh will be saved to, leave blank if no file should be generated | "" |
-| `color_mode` | The method that will be used for coloring the mesh. Options are "color", "height", "normals", "lambert" and "gray". | "color" |
-| `mesh_min_weight` | The minimum weighting needed for a point to be included in the mesh | 1e-4 |
-| `update_mesh_every_n_sec` | Rate at which the mesh topic will be published to, a value of 0 disables. Note, this will not trigger any other mesh operations, such as generating a ply file. | 0.0 |
-| `publish_tsdf_map` | Whether to publish the complete TSDF map periodically over ROS topics. | false |
-| `publish_esdf_map` | Whether to publish the complete ESDF map periodically over ROS topics. | false |
-| `publish_tsdf_info` | Enables publishing of `tsdf_pointcloud`, `surface_pointcloud` and `occupied_nodes`. | false |
-| `publish_pointclouds` | If true the tsdf and esdf (if generated) is published as a pointcloud when the mesh is updated | false |
-| `intensity_colormap` | If the incoming pointcloud is an intensity (not RGB) pointcloud, such as from laser, this sets how the intensities will be mapped to a color. Valid options are `rainbow`, `inverse_rainbow`, `grayscale`, `inverse_grayscale`, `ironbow` (thermal) | `rainbow` |
-| `intensity_max_value` | Maximum value to use for the intensity mapping. Minimum value is always 0. | 100.0 |
-| `publish_traversable` | Whether to display a traversability pointcloud from an ESDF server. | false |
-| `traversability_radius` | The minimum radius at which a point is considered traversable. | 1.0 |
-
-# Using voxblox for planning
-The planners described in [Continuous-Time Trajectory Optimization for Online UAV Replanning](http://helenol.github.io/publications/iros_2016_replanning.pdf), [Safe Local Exploration for Replanning in Cluttered Unknown Environments for Micro-Aerial Vehicles](http://helenol.github.io/publications/ral_2018_local_exploration.pdf), and [Sparse 3D Topological Graphs for Micro-Aerial Vehicle Planning](https://arxiv.org/pdf/1803.04345.pdf) will be open-sourced shortly.
-
-In the mean-time, the general idea behind using voxblox for planning is to have two nodes running: one for the mapping, which ingests pointcloud data and produces both a TSDF and an ESDF, and one for planning, which subscribes to the latest ESDF layer over ROS.
-
-The planner should have a ``voxblox::EsdfServer`` as a member, and simply remap the `esdf_map_out` and `esdf_map_in` topics to match.
-
-A sample launch file is shown below:
-```xml
-<launch>
-  <arg name="robot_name" default="my_robot" />
-  <arg name="voxel_size" default="0.20" />
-  <arg name="voxels_per_side" default="16" />
-  <arg name="world_frame" default="odom" />
-  <group ns="$(arg robot_name)">
-
-    <node name="voxblox_node" pkg="voxblox_ros" type="esdf_server" output="screen" args="-alsologtostderr" clear_params="true">
-      <remap from="pointcloud" to="great_sensor/my_pointcloud"/>
-      <remap from="voxblox_node/esdf_map_out" to="esdf_map" />
-      <param name="tsdf_voxel_size" value="$(arg voxel_size)" />
-      <param name="tsdf_voxels_per_side" value="$(arg voxels_per_side)" />
-      <param name="publish_esdf_map" value="true" />
-      <param name="publish_pointclouds" value="true" />
-      <param name="use_tf_transforms" value="true" />
-      <param name="update_mesh_every_n_sec" value="1.0" />
-      <param name="clear_sphere_for_planning" value="true" />
-      <param name="world_frame" value="$(arg world_frame)" />
-    </node>
-
-    <node name="my_voxblox_planner" pkg="voxblox_planner" type="my_voxblox_planner" output="screen" args="-alsologtostderr">
-      <remap from="odometry" to="great_estimator/odometry" />
-      <remap from="my_voxblox_planner/esdf_map_in" to="esdf_map" />
-      <param name="tsdf_voxel_size" value="$(arg voxel_size)" />
-      <param name="tsdf_voxels_per_side" value="$(arg voxels_per_side)" />
-      <param name="update_mesh_every_n_sec" value="0.0" />
-      <param name="world_frame" value="$(arg world_frame)" />
-    </node>
-
-  </group>
-</launch>
-
-```
-
-And some scaffolding for writing your own planner using ESDF collision checking:
-```c++
-class YourPlannerVoxblox {
- public:
-  YourPlannerVoxblox(const ros::NodeHandle& nh,
-                    const ros::NodeHandle& nh_private);
-  virtual ~YourPlannerVoxblox() {}
-  double getMapDistance(const Eigen::Vector3d& position) const;
- private:
-  ros::NodeHandle nh_;
-  ros::NodeHandle nh_private_;
-
-  // Map!
-  voxblox::EsdfServer voxblox_server_;
-};
-```
-There's also a traversability pointcloud you can enable/disable, that if you set the radius to your robot's collision checking radius, can show you parts of the map the planner thinks are traversable in a pointcloud:
-```c++
-YourPlannerVoxblox::YourPlannerVoxblox(const ros::NodeHandle& nh,
-                                     const ros::NodeHandle& nh_private)
-    : nh_(nh),
-      nh_private_(nh_private),
-      voxblox_server_(nh_, nh_private_) {
-  // Optionally load a map saved with the save_map service call in voxblox.
-  std::string input_filepath;
-  nh_private_.param("voxblox_path", input_filepath, input_filepath);
-  if (!input_filepath.empty()) {
-    if (!voxblox_server_.loadMap(input_filepath)) {
-      ROS_ERROR("Couldn't load ESDF map!");
-    }
-  }
-  double robot_radius = 1.0;
-  voxblox_server_.setTraversabilityRadius(robot_radius);
-  voxblox_server_.publishTraversable();
-}
-```
-
-Then to check for collisions you can just compare map distance to your robot radius:
-```c++
-double YourPlannerVoxblox::getMapDistance(
-    const Eigen::Vector3d& position) const {
-  if (!voxblox_server_.getEsdfMapPtr()) {
-    return 0.0;
-  }
-  double distance = 0.0;
-  if (!voxblox_server_.getEsdfMapPtr()->getDistanceAtPosition(position,
-                                                              &distance)) {
-    return 0.0;
-  }
-  return distance;
-}
-```
-
-# Transformations in Voxblox
-Voxblox uses active transforms and Hamilton quaternions. For futher details on the notation used throughout the code see [the minkindr wiki](https://github.com/ethz-asl/minkindr/wiki/Common-Transformation-Conventions)
-
-
-# Contributing to voxblox
-These steps are only necessary if you plan on contributing to voxblox.
-
-### Code style
-
-We follow the style and best practices listed in the [Google C++ Style Guide](https://google.github.io/styleguide/cppguide.html).
-
-### Setting up the linter
-This setups a linter which checks if the code conforms to our style guide during commits.
-
-First, install the dependencies listed [here](https://github.com/ethz-asl/linter#dependencies).
-
-```bash
-cd ~/catkin_ws/src/
-git clone git@github.com:ethz-asl/linter.git
-cd linter
-echo ". $(realpath setup_linter.sh)" >> ~/.bashrc  # Or the matching file for
-                                                   # your shell.
-bash
-
-# Initialize linter in voxblox repo
-cd ~/catkin_ws/src/voxblox
-init_linter_git_hooks
-```
-For more information about the linter visit  [ethz/linter](https://github.com/ethz-asl/linter)
-
-
-# Modifying Voxblox
-Here's some hints on how to extend voxblox to fit your needs...
-
-## Serialization
-
-Serialization is currently implemented for:
- * TSDF layers
- * ESDF layers
- * Occupancy layers
- * ...
-
-The following serialization tools are implemented:
-* Store a layer to file
-* Load layer from file
-* Store a subset of the blocks of a layer to file
-* Load blocks from file and add to a layer
-
-### How to add your own voxel/layer type
-
-- [ ] Add your own voxel type and implement the ```getVoxelType()```, e.g. **```fancy_voxel.h```** :
-
-```cpp
-namespace voxblox {
-
-// Used for serialization only.
-namespace voxel_types {
- const std::string kYOUR_FANCY_VOXEL = "fancy_voxel"
-}  // namespace voxel_types
-
-template <>
-inline std::string getVoxelType<YOUR_FANCY_VOXEL>() {
- return voxel_types::kYOUR_FANCY_VOXEL;
-}
-
-}  // namespace voxblox
-```
-
- - [ ] Implement the block (de)serialization functions for your voxel type, e.g. **```fancy_block_serialization.cc```**
-
-```cpp
-namespace voxblox {
-
-template <>
-void Block<YOUR_FANCY_VOXEL>::DeserializeVoxelData(const BlockProto& proto,
-                                            YOUR_FANCY_VOXEL* voxels) {
-// Your serialization code.
-}
-
-template <>
-void Block<YOUR_FANCY_VOXEL>::SerializeVoxelData(const YOUR_FANCY_VOXEL* voxels,
-                                          BlockProto* proto) const {
-// Your serialization code.
-}
-
-}  // namespace voxblox
-```
-
- - [ ] Create your own fancy_integrator.h, fancy_mesh_integrator.h, ...
-
-  **Have a look at the example package:**
-
-  TODO(mfehr, helenol): add example package with a new voxel type
-=======
-![offline_manifold](https://i.imgur.com/pvHhVsL.png)
->>>>>>> 1bd77a2b
+![offline_manifold](https://i.imgur.com/pvHhVsL.png)