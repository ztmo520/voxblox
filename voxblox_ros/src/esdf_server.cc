#include <voxblox_ros/conversions.h>

#include "voxblox_ros/esdf_server.h"
#include "voxblox_ros/ros_params.h"

namespace voxblox {

EsdfServer::EsdfServer(const ros::NodeHandle& nh,
<<<<<<< HEAD
                       const ros::NodeHandle& nh_private)
    : TsdfServer(nh, nh_private),
      clear_sphere_for_planning_(false),
      publish_esdf_map_(false) {
=======
                       const ros::NodeHandle& nh_private,
                       const EsdfMap::Config& esdf_config,
                       const EsdfIntegrator::Config& esdf_integrator_config,
                       const TsdfMap::Config& tsdf_config,
                       const TsdfIntegratorBase::Config& tsdf_integrator_config)
    : TsdfServer(nh, nh_private, tsdf_config, tsdf_integrator_config),
      clear_sphere_for_planning_(false) {
  // Set up map and integrator.
  esdf_map_.reset(new EsdfMap(esdf_config));
  esdf_integrator_.reset(new EsdfIntegrator(esdf_integrator_config,
                                            tsdf_map_->getTsdfLayerPtr(),
                                            esdf_map_->getEsdfLayerPtr()));

  // Set up publisher.
>>>>>>> e61dd3d3
  esdf_pointcloud_pub_ =
      nh_private_.advertise<pcl::PointCloud<pcl::PointXYZI> >("esdf_pointcloud",
                                                              1, true);
  esdf_slice_pub_ = nh_private_.advertise<pcl::PointCloud<pcl::PointXYZI> >(
      "esdf_slice", 1, true);
  esdf_map_pub_ =
      nh_private_.advertise<voxblox_msgs::Layer>("esdf_map_out", 1, false);
<<<<<<< HEAD
=======

  // Set up subscriber.
>>>>>>> e61dd3d3
  esdf_map_sub_ = nh_private_.subscribe("esdf_map_in", 1,
                                        &EsdfServer::esdfMapCallback, this);

  // Whether to clear each new pose as it comes in, and then set a sphere
  // around it to occupied.
  nh_private_.param("clear_sphere_for_planning", clear_sphere_for_planning_,
                    clear_sphere_for_planning_);
}

EsdfServer::EsdfServer(const ros::NodeHandle& nh,
                       const ros::NodeHandle& nh_private)
    : TsdfServer(nh, nh_private), clear_sphere_for_planning_(false) {
  // Get config from ros params.
  EsdfIntegrator::Config esdf_integrator_config =
      getEsdfIntegratorConfigFromRosParam(nh_private_);
  EsdfMap::Config esdf_config = getEsdfMapConfigFromRosParam(nh_private_);

  // Set up map and integrator.
  esdf_map_.reset(new EsdfMap(esdf_config));
  esdf_integrator_.reset(new EsdfIntegrator(esdf_integrator_config,
                                            tsdf_map_->getTsdfLayerPtr(),
                                            esdf_map_->getEsdfLayerPtr()));

  // Set up publisher.
  esdf_pointcloud_pub_ =
      nh_private_.advertise<pcl::PointCloud<pcl::PointXYZI> >("esdf_pointcloud",
                                                              1, true);
  esdf_slice_pub_ = nh_private_.advertise<pcl::PointCloud<pcl::PointXYZI> >(
      "esdf_slice", 1, true);
  esdf_map_pub_ =
      nh_private_.advertise<voxblox_msgs::Layer>("esdf_map_out", 1, false);

  // Set up subscriber.
  esdf_map_sub_ = nh_private_.subscribe("esdf_map_in", 1,
                                        &EsdfServer::esdfMapCallback, this);

  // Whether to clear each new pose as it comes in, and then set a sphere
  // around it to occupied.
  nh_private_.param("clear_sphere_for_planning", clear_sphere_for_planning_,
                    clear_sphere_for_planning_);
  nh_private_.param("publish_esdf_map", publish_esdf_map_, publish_esdf_map_);
}

void EsdfServer::publishAllUpdatedEsdfVoxels() {
  // Create a pointcloud with distance = intensity.
  pcl::PointCloud<pcl::PointXYZI> pointcloud;

  createDistancePointcloudFromEsdfLayer(esdf_map_->getEsdfLayer(), &pointcloud);

  pointcloud.header.frame_id = world_frame_;
  esdf_pointcloud_pub_.publish(pointcloud);
}

void EsdfServer::publishSlices() {
  TsdfServer::publishSlices();

  pcl::PointCloud<pcl::PointXYZI> pointcloud;

  constexpr int kZAxisIndex = 2;
  createDistancePointcloudFromEsdfLayerSlice(
      esdf_map_->getEsdfLayer(), kZAxisIndex, slice_level_, &pointcloud);

  pointcloud.header.frame_id = world_frame_;
  esdf_slice_pub_.publish(pointcloud);
}

bool EsdfServer::generateEsdfCallback(
    std_srvs::Empty::Request& request,      // NOLINT
    std_srvs::Empty::Response& response) {  // NOLINT
  const bool clear_esdf = true;
  if (clear_esdf) {
    esdf_integrator_->updateFromTsdfLayerBatch();
  } else {
    const bool clear_updated_flag = true;
    esdf_integrator_->updateFromTsdfLayer(clear_updated_flag);
  }
  publishAllUpdatedEsdfVoxels();
  publishSlices();
  return true;
}

void EsdfServer::updateMesh() {
  // Also update the ESDF now, if there's any blocks in the TSDF.
  if (tsdf_map_->getTsdfLayer().getNumberOfAllocatedBlocks() > 0) {
    const bool clear_updated_flag_esdf = false;
    esdf_integrator_->updateFromTsdfLayer(clear_updated_flag_esdf);
  }
  publishAllUpdatedEsdfVoxels();

  if (publish_esdf_map_ && esdf_map_pub_.getNumSubscribers() > 0) {
    const bool only_updated = false;
    voxblox_msgs::Layer layer_msg;
    serializeLayerAsMsg<EsdfVoxel>(esdf_map_->getEsdfLayer(), only_updated,
                                   &layer_msg);
    esdf_map_pub_.publish(layer_msg);
  }

  TsdfServer::updateMesh();
}

void EsdfServer::updateEsdf() {
  if (tsdf_map_->getTsdfLayer().getNumberOfAllocatedBlocks() > 0) {
    const bool clear_updated_flag_esdf = true;
    esdf_integrator_->updateFromTsdfLayer(clear_updated_flag_esdf);
  }
}

void EsdfServer::newPoseCallback(const Transformation& T_G_C) {
  if (clear_sphere_for_planning_) {
    esdf_integrator_->addNewRobotPosition(T_G_C.getPosition());
  }
}

void EsdfServer::esdfMapCallback(const voxblox_msgs::Layer& layer_msg) {
  bool success =
      deserializeMsgToLayer<EsdfVoxel>(layer_msg, esdf_map_->getEsdfLayerPtr());

  if (!success) {
    ROS_ERROR_THROTTLE(10, "Got an invalid ESDF map message!");
  } else {
    ROS_INFO_ONCE("Got an ESDF map from ROS topic!");
    publishAllUpdatedEsdfVoxels();
    publishSlices();
  }
}

void EsdfServer::clear() {
  esdf_map_->getEsdfLayerPtr()->removeAllBlocks();
  esdf_integrator_->clear();

  TsdfServer::clear();
}

}  // namespace voxblox<|MERGE_RESOLUTION|>--- conflicted
+++ resolved
@@ -6,12 +6,6 @@
 namespace voxblox {
 
 EsdfServer::EsdfServer(const ros::NodeHandle& nh,
-<<<<<<< HEAD
-                       const ros::NodeHandle& nh_private)
-    : TsdfServer(nh, nh_private),
-      clear_sphere_for_planning_(false),
-      publish_esdf_map_(false) {
-=======
                        const ros::NodeHandle& nh_private,
                        const EsdfMap::Config& esdf_config,
                        const EsdfIntegrator::Config& esdf_integrator_config,
@@ -26,7 +20,6 @@
                                             esdf_map_->getEsdfLayerPtr()));
 
   // Set up publisher.
->>>>>>> e61dd3d3
   esdf_pointcloud_pub_ =
       nh_private_.advertise<pcl::PointCloud<pcl::PointXYZI> >("esdf_pointcloud",
                                                               1, true);
@@ -34,11 +27,8 @@
       "esdf_slice", 1, true);
   esdf_map_pub_ =
       nh_private_.advertise<voxblox_msgs::Layer>("esdf_map_out", 1, false);
-<<<<<<< HEAD
-=======
 
   // Set up subscriber.
->>>>>>> e61dd3d3
   esdf_map_sub_ = nh_private_.subscribe("esdf_map_in", 1,
                                         &EsdfServer::esdfMapCallback, this);
 
