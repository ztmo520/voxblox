--- conflicted
+++ resolved
@@ -13,13 +13,8 @@
     <param name="voxel_carving_enabled" value="true" />
     <param name="color_mode" value="color" />
     <param name="use_tf_transforms" value="false" />
-<<<<<<< HEAD
     <param name="update_mesh_every_n_sec" value="1.0" />
-    <param name="min_time_between_msgs_sec" value="0.2" />
-=======
-    <param name="update_mesh_every_n_sec" value="0.5" />
     <param name="min_time_between_msgs_sec" value="0.0" />
->>>>>>> 598f3741
     <param name="method" value="fast" />
     <param name="generate_esdf" value="$(arg generate_esdf)" />
     <param name="use_const_weight" value="false" />
